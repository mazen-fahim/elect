import React, { useState } from 'react';
import { useNavigate } from 'react-router-dom';
<<<<<<< HEAD
import { CheckCircle, AlertCircle, Loader2 } from 'lucide-react';
import { useRegisterOrganization } from '../hooks/useAuth';
import { COUNTRIES } from '../constants/countries';
=======
import { useApp } from '../context/AppContext';
import { Upload, Check } from 'lucide-react';
>>>>>>> db7fa66f

let OrganizationRegistration = () => {
    let navigate = useNavigate();
    let [errorMessage, setErrorMessage] = useState('');
<<<<<<< HEAD
    let [successMessage, setSuccessMessage] = useState('');
=======
    let [dataSource, setDataSource] = useState('api'); // 'api' or 'csv'
>>>>>>> db7fa66f

    // React Query mutation for registration
    const registerMutation = useRegisterOrganization();

    // Form data based on backend ERD
    let [formData, setFormData] = useState({
        // User fields
        email: '',
        password: '',
        confirmPassword: '',
<<<<<<< HEAD
        // Organization fields
        name: '',
        country: '',
        address: '',
        description: '',
        api_endpoint: '',
    });

    // Handle input changes
=======
        country: '',
        apiEndpoint: '',
        csvFile: null,
        address: '',
        description: '',
    });

    const countries = [
        "Afghanistan", "Albania", "Algeria", "Andorra", "Angola", 
        "Argentina", "Armenia", "Australia", "Austria", "Azerbaijan",
        "Bahamas", "Bahrain", "Bangladesh", "Barbados", "Belarus",
        "Belgium", "Belize", "Benin", "Bhutan", "Bolivia",
        "Bosnia and Herzegovina", "Botswana", "Brazil", "Brunei", "Bulgaria",
        "Burkina Faso", "Burundi", "Cambodia", "Cameroon", "Canada",
        "Cape Verde", "Central African Republic", "Chad", "Chile", "China",
        "Colombia", "Comoros", "Congo", "Costa Rica", "Croatia",
        "Cuba", "Cyprus", "Czech Republic", "Denmark", "Djibouti",
        "Dominica", "Dominican Republic", "East Timor", "Ecuador", "Egypt",
        "El Salvador", "Equatorial Guinea", "Eritrea", "Estonia", "Ethiopia",
        "Fiji", "Finland", "France", "Gabon", "Gambia",
        "Georgia", "Germany", "Ghana", "Greece", "Grenada",
        "Guatemala", "Guinea", "Guinea-Bissau", "Guyana", "Haiti",
        "Honduras", "Hungary", "Iceland", "India", "Indonesia",
        "Iran", "Iraq", "Ireland", "Israel", "Italy",
        "Ivory Coast", "Jamaica", "Japan", "Jordan", "Kazakhstan",
        "Kenya", "Kiribati", "North Korea", "South Korea", "Kosovo",
        "Kuwait", "Kyrgyzstan", "Laos", "Latvia", "Lebanon",
        "Lesotho", "Liberia", "Libya", "Liechtenstein", "Lithuania",
        "Luxembourg", "Macedonia", "Madagascar", "Malawi", "Malaysia",
        "Maldives", "Mali", "Malta", "Marshall Islands", "Mauritania",
        "Mauritius", "Mexico", "Micronesia", "Moldova", "Monaco",
        "Mongolia", "Montenegro", "Morocco", "Mozambique", "Myanmar",
        "Namibia", "Nauru", "Nepal", "Netherlands", "New Zealand",
        "Nicaragua", "Niger", "Nigeria", "Norway", "Oman",
        "Pakistan", "Palau", "Palestine", "Panama", "Papua New Guinea",
        "Paraguay", "Peru", "Philippines", "Poland", "Portugal",
        "Qatar", "Romania", "Russia", "Rwanda", "Saint Kitts and Nevis",
        "Saint Lucia", "Saint Vincent and the Grenadines", "Samoa", "San Marino",
        "Sao Tome and Principe", "Saudi Arabia", "Senegal", "Serbia", "Seychelles",
        "Sierra Leone", "Singapore", "Slovakia", "Slovenia", "Solomon Islands",
        "Somalia", "South Africa", "South Sudan", "Spain", "Sri Lanka",
        "Sudan", "Suriname", "Swaziland", "Sweden", "Switzerland",
        "Syria", "Taiwan", "Tajikistan", "Tanzania", "Thailand",
        "Togo", "Tonga", "Trinidad and Tobago", "Tunisia", "Turkey",
        "Turkmenistan", "Tuvalu", "Uganda", "Ukraine", "United Arab Emirates",
        "United Kingdom", "United States", "Uruguay", "Uzbekistan", "Vanuatu",
        "Vatican City", "Venezuela", "Vietnam", "Yemen", "Zambia",
        "Zimbabwe"
    ];

    // Handle organization info changes
>>>>>>> db7fa66f
    let handleInputChange = (e) => {
        let { name, value } = e.target;
        setFormData((prev) => ({ ...prev, [name]: value }));
        setErrorMessage('');
        setSuccessMessage('');
    };

<<<<<<< HEAD
    // Validation function
    const validateForm = () => {
        const emailRegex = /^[^\s@]+@[^\s@]+\.[^\s@]+$/;
        const urlRegex = /^(https?:\/\/)?([\w\d-]+\.)+\w{2,}(\/.+)?$/;

        // Required fields validation
        if (!formData.name || !formData.email || !formData.password || !formData.country) {
            setErrorMessage("Please fill in all required fields.");
            return false;
        }

        // Email validation
=======
    // Handle file upload
    let handleFileUpload = (e) => {
        let file = e.target.files[0];
        setFormData((prev) => ({ ...prev, csvFile: file }));
        setErrorMessage('');
    };

    // Validation function
    const validateForm = () => {
        const emailRegex = /^[^\s@]+@[^\s@]+\.[^\s@]+$/;
        
        if (!formData.name || !formData.email || !formData.password || !formData.confirmPassword || !formData.country) {
            setErrorMessage("Please fill in all required fields.");
            return false;
        }
        
>>>>>>> db7fa66f
        if (!emailRegex.test(formData.email)) {
            setErrorMessage("Please enter a valid email address.");
            return false;
        }
<<<<<<< HEAD

        // Password validation
        if (formData.password.length < 6) {
            setErrorMessage("Password must be at least 6 characters long.");
            return false;
        }

        // Confirm password validation
        if (formData.password !== formData.confirmPassword) {
            setErrorMessage("Passwords do not match.");
            return false;
        }

        // API endpoint validation (optional field)
        if (formData.api_endpoint && !urlRegex.test(formData.api_endpoint)) {
            setErrorMessage("Please enter a valid API endpoint URL.");
            return false;
        }

        return true;
    };

=======
        
        if (formData.password.length < 8) {
            setErrorMessage("Password must be at least 8 characters long.");
            return false;
        }
        
        if (formData.password !== formData.confirmPassword) {
            setErrorMessage("Passwords do not match.");
            return false;
        }
        
        return true;
    };

>>>>>>> db7fa66f
    // Form submit
    let handleSubmit = async (e) => {
        e.preventDefault();
        if (!validateForm()) return;

<<<<<<< HEAD
        try {
            // Prepare data for backend (exclude confirmPassword)
            const { confirmPassword, ...registrationData } = formData;
            
            await registerMutation.mutateAsync(registrationData);
            
            setSuccessMessage("Registration successful! Please check your email to verify your account.");
            setErrorMessage('');
            
            // Redirect to login after 3 seconds
            setTimeout(() => {
                navigate('/login/org');
            }, 3000);
            
        } catch (error) {
            console.error('Registration error:', error);
            
            // Handle specific error responses
            if (error.response?.field) {
                const fieldErrors = {
                    name: "Organization name already exists",
                    email: "Email address already registered",
                    api_endpoint: "API endpoint already in use"
                };
                setErrorMessage(fieldErrors[error.response.field] || error.message);
            } else {
                setErrorMessage(error.message || "Registration failed. Please try again.");
            }
        }
    };

    // Organization registration form
    let renderRegistrationForm = () => (
        <div className="space-y-6">
            <div>
                <h3 className="text-xl font-semibold text-gray-900 mb-4">Organization Registration</h3>
                <div className="grid grid-cols-1 md:grid-cols-2 gap-6">
                    {/* Organization Name - Required */}
                    <div>
                        <label className="block text-sm font-medium text-gray-700 mb-2">
                            Organization Name *
                        </label>
                        <input
                            type="text"
                            name="name"
                            value={formData.name}
                            onChange={handleInputChange}
                            className="w-full px-4 py-3 border border-gray-300 rounded-lg focus:ring-2 focus:ring-blue-500 focus:border-blue-500"
                            required
                        />
                    </div>

                    {/* Email - Required */}
                    <div>
                        <label className="block text-sm font-medium text-gray-700 mb-2">
                            Email Address *
                        </label>
                        <input
                            type="email"
                            name="email"
                            value={formData.email}
                            onChange={handleInputChange}
                            className="w-full px-4 py-3 border border-gray-300 rounded-lg focus:ring-2 focus:ring-blue-500 focus:border-blue-500"
                            required
                        />
                    </div>

                    {/* Password - Required */}
                    <div>
                        <label className="block text-sm font-medium text-gray-700 mb-2">
                            Password *
                        </label>
                        <input
                            type="password"
                            name="password"
                            value={formData.password}
                            onChange={handleInputChange}
                            className="w-full px-4 py-3 border border-gray-300 rounded-lg focus:ring-2 focus:ring-blue-500 focus:border-blue-500"
                            required
                            minLength="6"
                        />
                    </div>

                    {/* Confirm Password - Required */}
                    <div>
                        <label className="block text-sm font-medium text-gray-700 mb-2">
                            Confirm Password *
                        </label>
                        <input
                            type="password"
                            name="confirmPassword"
                            value={formData.confirmPassword}
                            onChange={handleInputChange}
                            className="w-full px-4 py-3 border border-gray-300 rounded-lg focus:ring-2 focus:ring-blue-500 focus:border-blue-500"
                            required
                        />
                    </div>

                    {/* Country - Required */}
                    <div>
                        <label className="block text-sm font-medium text-gray-700 mb-2">
                            Country *
                        </label>
                        <select
                            name="country"
                            value={formData.country}
                            onChange={handleInputChange}
                            className="w-full px-4 py-3 border border-gray-300 rounded-lg focus:ring-2 focus:ring-blue-500 focus:border-blue-500"
                            required
                        >
                            <option value="">Select Country</option>
                            {COUNTRIES.map((country) => (
                                <option key={country} value={country}>
                                    {country}
                                </option>
                            ))}
                        </select>
                    </div>

                    {/* API Endpoint - Optional */}
                    <div>
                        <label className="block text-sm font-medium text-gray-700 mb-2">
                            API Endpoint (Optional)
                        </label>
                        <input
                            type="url"
                            name="api_endpoint"
                            value={formData.api_endpoint}
                            onChange={handleInputChange}
                            className="w-full px-4 py-3 border border-gray-300 rounded-lg focus:ring-2 focus:ring-blue-500 focus:border-blue-500"
                            placeholder="https://api.yourorganization.com"
                        />
                    </div>

                    {/* Address - Optional */}
                    <div className="md:col-span-2">
                        <label className="block text-sm font-medium text-gray-700 mb-2">
                            Address (Optional)
                        </label>
                        <input
                            type="text"
                            name="address"
                            value={formData.address}
                            onChange={handleInputChange}
                            className="w-full px-4 py-3 border border-gray-300 rounded-lg focus:ring-2 focus:ring-blue-500 focus:border-blue-500"
                            placeholder="Organization address"
                        />
                    </div>

                    {/* Description - Optional */}
                    <div className="md:col-span-2">
                        <label className="block text-sm font-medium text-gray-700 mb-2">
                            Description (Optional)
                        </label>
                        <textarea
                            name="description"
                            value={formData.description}
                            onChange={handleInputChange}
                            rows="4"
                            className="w-full px-4 py-3 border border-gray-300 rounded-lg focus:ring-2 focus:ring-blue-500 focus:border-blue-500"
                            placeholder="Brief description of your organization..."
                        />
                    </div>
                </div>
            </div>
        </div>
    );



=======
        // Simulate saving to backend
        setTimeout(() => {
            addOrganization(formData);
            navigate('/login/org');
        }, 1000);
    };

>>>>>>> db7fa66f
    return (
        <div className="min-h-screen py-12 px-4 sm:px-6 lg:px-8">
            <div className="max-w-4xl mx-auto">
                <div className="text-center mb-8">
                    <h1 className="text-3xl font-bold text-gray-900 mb-4">Register Your Organization</h1>
<<<<<<< HEAD
                    <p className="text-gray-600">Join our platform and start creating secure digital elections</p>
=======
                    <p className="text-gray-600">Join our platform and start managing your elections</p>
>>>>>>> db7fa66f
                </div>

                {/* Form container */}
                <div className="bg-white rounded-2xl shadow-xl border border-gray-200/50 p-8">
                    {/* Success message */}
                    {successMessage && (
                        <div className="mb-6 p-4 bg-green-100 text-green-700 border border-green-300 rounded-lg flex items-center">
                            <CheckCircle className="h-5 w-5 mr-2" />
                            {successMessage}
                        </div>
                    )}

                    {/* Error message */}
                    {errorMessage && (
                        <div className="mb-6 p-4 bg-red-100 text-red-700 border border-red-300 rounded-lg flex items-center">
                            <AlertCircle className="h-5 w-5 mr-2" />
                            {errorMessage}
                        </div>
                    )}

                    <form onSubmit={handleSubmit}>
<<<<<<< HEAD
                        {renderRegistrationForm()}

                        <div className="flex justify-end mt-8">
                            <button
                                type="submit"
                                disabled={registerMutation.isPending}
                                className="px-8 py-3 bg-gradient-to-r from-blue-600 to-purple-600 text-white rounded-lg font-medium hover:from-blue-700 hover:to-purple-700 transition-all duration-200 disabled:opacity-50 disabled:cursor-not-allowed flex items-center"
                            >
                                {registerMutation.isPending ? (
                                    <>
                                        <Loader2 className="h-5 w-5 mr-2 animate-spin" />
                                        Registering...
                                    </>
                                ) : (
                                    'Complete Registration'
                                )}
                            </button>
=======
                        <div className="space-y-6">
                            <div>
                                <h3 className="text-xl font-semibold text-gray-900 mb-4">Organization Information</h3>
                                <div className="grid grid-cols-1 md:grid-cols-2 gap-6">
                                    <div className="md:col-span-2">
                                        <label className="block text-sm font-medium text-gray-700 mb-2">Organization Name *</label>
                                        <input
                                            type="text"
                                            name="name"
                                            value={formData.name}
                                            onChange={handleInputChange}
                                            className="w-full px-4 py-3 border border-gray-300 rounded-lg focus:ring-2 focus:ring-blue-500 focus:border-blue-500"
                                            required
                                        />
                                    </div>
                                    
                                    <div>
                                        <label className="block text-sm font-medium text-gray-700 mb-2">Email Address *</label>
                                        <input
                                            type="email"
                                            name="email"
                                            value={formData.email}
                                            onChange={handleInputChange}
                                            className="w-full px-4 py-3 border border-gray-300 rounded-lg focus:ring-2 focus:ring-blue-500 focus:border-blue-500"
                                            required
                                        />
                                    </div>
                                    
                                    <div>
                                        <label className="block text-sm font-medium text-gray-700 mb-2">Country *</label>
                                        <select
                                            name="country"
                                            value={formData.country}
                                            onChange={handleInputChange}
                                            className="w-full px-4 py-3 border border-gray-300 rounded-lg focus:ring-2 focus:ring-blue-500 focus:border-blue-500"
                                            required
                                        >
                                            <option value="">Select Country</option>
                                            {countries.map((country) => (
                                                <option key={country} value={country}>
                                                    {country}
                                                </option>
                                            ))}
                                        </select>
                                    </div>
                                    
                                    <div>
                                        <label className="block text-sm font-medium text-gray-700 mb-2">Password *</label>
                                        <input
                                            type="password"
                                            name="password"
                                            value={formData.password}
                                            onChange={handleInputChange}
                                            className="w-full px-4 py-3 border border-gray-300 rounded-lg focus:ring-2 focus:ring-blue-500 focus:border-blue-500"
                                            required
                                        />
                                    </div>
                                    
                                    <div>
                                        <label className="block text-sm font-medium text-gray-700 mb-2">Confirm Password *</label>
                                        <input
                                            type="password"
                                            name="confirmPassword"
                                            value={formData.confirmPassword}
                                            onChange={handleInputChange}
                                            className="w-full px-4 py-3 border border-gray-300 rounded-lg focus:ring-2 focus:ring-blue-500 focus:border-blue-500"
                                            required
                                        />
                                    </div>
                                    
                                    <div className="md:col-span-2">
                                        <label className="block text-sm font-medium text-gray-700 mb-2">Address</label>
                                        <input
                                            type="text"
                                            name="address"
                                            value={formData.address}
                                            onChange={handleInputChange}
                                            className="w-full px-4 py-3 border border-gray-300 rounded-lg focus:ring-2 focus:ring-blue-500 focus:border-blue-500"
                                        />
                                    </div>
                                    
                                    <div className="md:col-span-2">
                                        <label className="block text-sm font-medium text-gray-700 mb-2">Description</label>
                                        <textarea
                                            name="description"
                                            value={formData.description}
                                            onChange={handleInputChange}
                                            rows="4"
                                            className="w-full px-4 py-3 border border-gray-300 rounded-lg focus:ring-2 focus:ring-blue-500 focus:border-blue-500"
                                            placeholder="Brief description of your organization..."
                                        />
                                    </div>
                                    
                                    <div className="md:col-span-2">
                                        <h4 className="text-sm font-medium text-gray-700 mb-2">Data Source (Optional)</h4>
                                        <div className="flex space-x-4 mb-4">
                                            <button
                                                type="button"
                                                onClick={() => setDataSource('api')}
                                                className={`px-4 py-2 rounded-lg font-medium ${
                                                    dataSource === 'api' 
                                                        ? 'bg-blue-600 text-white' 
                                                        : 'bg-gray-200 text-gray-700'
                                                }`}
                                            >
                                                API Endpoint
                                            </button>
                                            <button
                                                type="button"
                                                onClick={() => setDataSource('csv')}
                                                className={`px-4 py-2 rounded-lg font-medium ${
                                                    dataSource === 'csv' 
                                                        ? 'bg-blue-600 text-white' 
                                                        : 'bg-gray-200 text-gray-700'
                                                }`}
                                            >
                                                CSV File
                                            </button>
                                        </div>
                                        
                                        {dataSource === 'api' ? (
                                            <div>
                                                <label className="block text-sm font-medium text-gray-700 mb-2">API Endpoint</label>
                                                <input
                                                    type="url"
                                                    name="apiEndpoint"
                                                    value={formData.apiEndpoint}
                                                    onChange={handleInputChange}
                                                    className="w-full px-4 py-3 border border-gray-300 rounded-lg focus:ring-2 focus:ring-blue-500 focus:border-blue-500"
                                                    placeholder="https://api.example.com/data"
                                                />
                                            </div>
                                        ) : (
                                            <div>
                                                <label className="block text-sm font-medium text-gray-700 mb-2">CSV File</label>
                                                <div className="border-2 border-dashed border-gray-300 rounded-lg p-4">
                                                    <input
                                                        type="file"
                                                        accept=".csv"
                                                        className="hidden"
                                                        id="csv-upload"
                                                        onChange={handleFileUpload}
                                                    />
                                                    <label
                                                        htmlFor="csv-upload"
                                                        className="block text-center cursor-pointer"
                                                    >
                                                        {formData.csvFile ? (
                                                            <p className="text-green-600">✓ {formData.csvFile.name} uploaded</p>
                                                        ) : (
                                                            <>
                                                                <Upload className="h-6 w-6 text-gray-400 mx-auto mb-2" />
                                                                <p className="text-gray-600">Click to upload CSV file</p>
                                                            </>
                                                        )}
                                                    </label>
                                                </div>
                                            </div>
                                        )}
                                    </div>
                                </div>
                            </div>
>>>>>>> db7fa66f
                        </div>

                        <div className="flex justify-end mt-8">
                            <button
                                type="submit"
                                className="px-8 py-3 bg-gradient-to-r from-blue-600 to-purple-600 text-white rounded-lg font-medium hover:from-blue-700 hover:to-purple-700 transition-all duration-200"
                            >
                                Register Organization
                            </button>
                        </div>
                    </form>
                </div>
            </div>
        </div>
    );
};

export default OrganizationRegistration;<|MERGE_RESOLUTION|>--- conflicted
+++ resolved
@@ -1,22 +1,13 @@
 import React, { useState } from 'react';
 import { useNavigate } from 'react-router-dom';
-<<<<<<< HEAD
 import { CheckCircle, AlertCircle, Loader2 } from 'lucide-react';
 import { useRegisterOrganization } from '../hooks/useAuth';
 import { COUNTRIES } from '../constants/countries';
-=======
-import { useApp } from '../context/AppContext';
-import { Upload, Check } from 'lucide-react';
->>>>>>> db7fa66f
 
 let OrganizationRegistration = () => {
     let navigate = useNavigate();
     let [errorMessage, setErrorMessage] = useState('');
-<<<<<<< HEAD
     let [successMessage, setSuccessMessage] = useState('');
-=======
-    let [dataSource, setDataSource] = useState('api'); // 'api' or 'csv'
->>>>>>> db7fa66f
 
     // React Query mutation for registration
     const registerMutation = useRegisterOrganization();
@@ -27,7 +18,6 @@
         email: '',
         password: '',
         confirmPassword: '',
-<<<<<<< HEAD
         // Organization fields
         name: '',
         country: '',
@@ -37,59 +27,6 @@
     });
 
     // Handle input changes
-=======
-        country: '',
-        apiEndpoint: '',
-        csvFile: null,
-        address: '',
-        description: '',
-    });
-
-    const countries = [
-        "Afghanistan", "Albania", "Algeria", "Andorra", "Angola", 
-        "Argentina", "Armenia", "Australia", "Austria", "Azerbaijan",
-        "Bahamas", "Bahrain", "Bangladesh", "Barbados", "Belarus",
-        "Belgium", "Belize", "Benin", "Bhutan", "Bolivia",
-        "Bosnia and Herzegovina", "Botswana", "Brazil", "Brunei", "Bulgaria",
-        "Burkina Faso", "Burundi", "Cambodia", "Cameroon", "Canada",
-        "Cape Verde", "Central African Republic", "Chad", "Chile", "China",
-        "Colombia", "Comoros", "Congo", "Costa Rica", "Croatia",
-        "Cuba", "Cyprus", "Czech Republic", "Denmark", "Djibouti",
-        "Dominica", "Dominican Republic", "East Timor", "Ecuador", "Egypt",
-        "El Salvador", "Equatorial Guinea", "Eritrea", "Estonia", "Ethiopia",
-        "Fiji", "Finland", "France", "Gabon", "Gambia",
-        "Georgia", "Germany", "Ghana", "Greece", "Grenada",
-        "Guatemala", "Guinea", "Guinea-Bissau", "Guyana", "Haiti",
-        "Honduras", "Hungary", "Iceland", "India", "Indonesia",
-        "Iran", "Iraq", "Ireland", "Israel", "Italy",
-        "Ivory Coast", "Jamaica", "Japan", "Jordan", "Kazakhstan",
-        "Kenya", "Kiribati", "North Korea", "South Korea", "Kosovo",
-        "Kuwait", "Kyrgyzstan", "Laos", "Latvia", "Lebanon",
-        "Lesotho", "Liberia", "Libya", "Liechtenstein", "Lithuania",
-        "Luxembourg", "Macedonia", "Madagascar", "Malawi", "Malaysia",
-        "Maldives", "Mali", "Malta", "Marshall Islands", "Mauritania",
-        "Mauritius", "Mexico", "Micronesia", "Moldova", "Monaco",
-        "Mongolia", "Montenegro", "Morocco", "Mozambique", "Myanmar",
-        "Namibia", "Nauru", "Nepal", "Netherlands", "New Zealand",
-        "Nicaragua", "Niger", "Nigeria", "Norway", "Oman",
-        "Pakistan", "Palau", "Palestine", "Panama", "Papua New Guinea",
-        "Paraguay", "Peru", "Philippines", "Poland", "Portugal",
-        "Qatar", "Romania", "Russia", "Rwanda", "Saint Kitts and Nevis",
-        "Saint Lucia", "Saint Vincent and the Grenadines", "Samoa", "San Marino",
-        "Sao Tome and Principe", "Saudi Arabia", "Senegal", "Serbia", "Seychelles",
-        "Sierra Leone", "Singapore", "Slovakia", "Slovenia", "Solomon Islands",
-        "Somalia", "South Africa", "South Sudan", "Spain", "Sri Lanka",
-        "Sudan", "Suriname", "Swaziland", "Sweden", "Switzerland",
-        "Syria", "Taiwan", "Tajikistan", "Tanzania", "Thailand",
-        "Togo", "Tonga", "Trinidad and Tobago", "Tunisia", "Turkey",
-        "Turkmenistan", "Tuvalu", "Uganda", "Ukraine", "United Arab Emirates",
-        "United Kingdom", "United States", "Uruguay", "Uzbekistan", "Vanuatu",
-        "Vatican City", "Venezuela", "Vietnam", "Yemen", "Zambia",
-        "Zimbabwe"
-    ];
-
-    // Handle organization info changes
->>>>>>> db7fa66f
     let handleInputChange = (e) => {
         let { name, value } = e.target;
         setFormData((prev) => ({ ...prev, [name]: value }));
@@ -97,7 +34,8 @@
         setSuccessMessage('');
     };
 
-<<<<<<< HEAD
+    // Validation function
+    const validateForm = () => {
     // Validation function
     const validateForm = () => {
         const emailRegex = /^[^\s@]+@[^\s@]+\.[^\s@]+$/;
@@ -110,29 +48,10 @@
         }
 
         // Email validation
-=======
-    // Handle file upload
-    let handleFileUpload = (e) => {
-        let file = e.target.files[0];
-        setFormData((prev) => ({ ...prev, csvFile: file }));
-        setErrorMessage('');
-    };
-
-    // Validation function
-    const validateForm = () => {
-        const emailRegex = /^[^\s@]+@[^\s@]+\.[^\s@]+$/;
-        
-        if (!formData.name || !formData.email || !formData.password || !formData.confirmPassword || !formData.country) {
-            setErrorMessage("Please fill in all required fields.");
-            return false;
-        }
-        
->>>>>>> db7fa66f
         if (!emailRegex.test(formData.email)) {
             setErrorMessage("Please enter a valid email address.");
             return false;
         }
-<<<<<<< HEAD
 
         // Password validation
         if (formData.password.length < 6) {
@@ -155,28 +74,13 @@
         return true;
     };
 
-=======
-        
-        if (formData.password.length < 8) {
-            setErrorMessage("Password must be at least 8 characters long.");
-            return false;
-        }
-        
-        if (formData.password !== formData.confirmPassword) {
-            setErrorMessage("Passwords do not match.");
-            return false;
-        }
-        
-        return true;
-    };
-
->>>>>>> db7fa66f
+    // Form submit
     // Form submit
     let handleSubmit = async (e) => {
         e.preventDefault();
         if (!validateForm()) return;
-
-<<<<<<< HEAD
+        if (!validateForm()) return;
+
         try {
             // Prepare data for backend (exclude confirmPassword)
             const { confirmPassword, ...registrationData } = formData;
@@ -347,25 +251,12 @@
 
 
 
-=======
-        // Simulate saving to backend
-        setTimeout(() => {
-            addOrganization(formData);
-            navigate('/login/org');
-        }, 1000);
-    };
-
->>>>>>> db7fa66f
     return (
         <div className="min-h-screen py-12 px-4 sm:px-6 lg:px-8">
             <div className="max-w-4xl mx-auto">
                 <div className="text-center mb-8">
                     <h1 className="text-3xl font-bold text-gray-900 mb-4">Register Your Organization</h1>
-<<<<<<< HEAD
                     <p className="text-gray-600">Join our platform and start creating secure digital elections</p>
-=======
-                    <p className="text-gray-600">Join our platform and start managing your elections</p>
->>>>>>> db7fa66f
                 </div>
 
                 {/* Form container */}
@@ -387,7 +278,6 @@
                     )}
 
                     <form onSubmit={handleSubmit}>
-<<<<<<< HEAD
                         {renderRegistrationForm()}
 
                         <div className="flex justify-end mt-8">
@@ -405,179 +295,6 @@
                                     'Complete Registration'
                                 )}
                             </button>
-=======
-                        <div className="space-y-6">
-                            <div>
-                                <h3 className="text-xl font-semibold text-gray-900 mb-4">Organization Information</h3>
-                                <div className="grid grid-cols-1 md:grid-cols-2 gap-6">
-                                    <div className="md:col-span-2">
-                                        <label className="block text-sm font-medium text-gray-700 mb-2">Organization Name *</label>
-                                        <input
-                                            type="text"
-                                            name="name"
-                                            value={formData.name}
-                                            onChange={handleInputChange}
-                                            className="w-full px-4 py-3 border border-gray-300 rounded-lg focus:ring-2 focus:ring-blue-500 focus:border-blue-500"
-                                            required
-                                        />
-                                    </div>
-                                    
-                                    <div>
-                                        <label className="block text-sm font-medium text-gray-700 mb-2">Email Address *</label>
-                                        <input
-                                            type="email"
-                                            name="email"
-                                            value={formData.email}
-                                            onChange={handleInputChange}
-                                            className="w-full px-4 py-3 border border-gray-300 rounded-lg focus:ring-2 focus:ring-blue-500 focus:border-blue-500"
-                                            required
-                                        />
-                                    </div>
-                                    
-                                    <div>
-                                        <label className="block text-sm font-medium text-gray-700 mb-2">Country *</label>
-                                        <select
-                                            name="country"
-                                            value={formData.country}
-                                            onChange={handleInputChange}
-                                            className="w-full px-4 py-3 border border-gray-300 rounded-lg focus:ring-2 focus:ring-blue-500 focus:border-blue-500"
-                                            required
-                                        >
-                                            <option value="">Select Country</option>
-                                            {countries.map((country) => (
-                                                <option key={country} value={country}>
-                                                    {country}
-                                                </option>
-                                            ))}
-                                        </select>
-                                    </div>
-                                    
-                                    <div>
-                                        <label className="block text-sm font-medium text-gray-700 mb-2">Password *</label>
-                                        <input
-                                            type="password"
-                                            name="password"
-                                            value={formData.password}
-                                            onChange={handleInputChange}
-                                            className="w-full px-4 py-3 border border-gray-300 rounded-lg focus:ring-2 focus:ring-blue-500 focus:border-blue-500"
-                                            required
-                                        />
-                                    </div>
-                                    
-                                    <div>
-                                        <label className="block text-sm font-medium text-gray-700 mb-2">Confirm Password *</label>
-                                        <input
-                                            type="password"
-                                            name="confirmPassword"
-                                            value={formData.confirmPassword}
-                                            onChange={handleInputChange}
-                                            className="w-full px-4 py-3 border border-gray-300 rounded-lg focus:ring-2 focus:ring-blue-500 focus:border-blue-500"
-                                            required
-                                        />
-                                    </div>
-                                    
-                                    <div className="md:col-span-2">
-                                        <label className="block text-sm font-medium text-gray-700 mb-2">Address</label>
-                                        <input
-                                            type="text"
-                                            name="address"
-                                            value={formData.address}
-                                            onChange={handleInputChange}
-                                            className="w-full px-4 py-3 border border-gray-300 rounded-lg focus:ring-2 focus:ring-blue-500 focus:border-blue-500"
-                                        />
-                                    </div>
-                                    
-                                    <div className="md:col-span-2">
-                                        <label className="block text-sm font-medium text-gray-700 mb-2">Description</label>
-                                        <textarea
-                                            name="description"
-                                            value={formData.description}
-                                            onChange={handleInputChange}
-                                            rows="4"
-                                            className="w-full px-4 py-3 border border-gray-300 rounded-lg focus:ring-2 focus:ring-blue-500 focus:border-blue-500"
-                                            placeholder="Brief description of your organization..."
-                                        />
-                                    </div>
-                                    
-                                    <div className="md:col-span-2">
-                                        <h4 className="text-sm font-medium text-gray-700 mb-2">Data Source (Optional)</h4>
-                                        <div className="flex space-x-4 mb-4">
-                                            <button
-                                                type="button"
-                                                onClick={() => setDataSource('api')}
-                                                className={`px-4 py-2 rounded-lg font-medium ${
-                                                    dataSource === 'api' 
-                                                        ? 'bg-blue-600 text-white' 
-                                                        : 'bg-gray-200 text-gray-700'
-                                                }`}
-                                            >
-                                                API Endpoint
-                                            </button>
-                                            <button
-                                                type="button"
-                                                onClick={() => setDataSource('csv')}
-                                                className={`px-4 py-2 rounded-lg font-medium ${
-                                                    dataSource === 'csv' 
-                                                        ? 'bg-blue-600 text-white' 
-                                                        : 'bg-gray-200 text-gray-700'
-                                                }`}
-                                            >
-                                                CSV File
-                                            </button>
-                                        </div>
-                                        
-                                        {dataSource === 'api' ? (
-                                            <div>
-                                                <label className="block text-sm font-medium text-gray-700 mb-2">API Endpoint</label>
-                                                <input
-                                                    type="url"
-                                                    name="apiEndpoint"
-                                                    value={formData.apiEndpoint}
-                                                    onChange={handleInputChange}
-                                                    className="w-full px-4 py-3 border border-gray-300 rounded-lg focus:ring-2 focus:ring-blue-500 focus:border-blue-500"
-                                                    placeholder="https://api.example.com/data"
-                                                />
-                                            </div>
-                                        ) : (
-                                            <div>
-                                                <label className="block text-sm font-medium text-gray-700 mb-2">CSV File</label>
-                                                <div className="border-2 border-dashed border-gray-300 rounded-lg p-4">
-                                                    <input
-                                                        type="file"
-                                                        accept=".csv"
-                                                        className="hidden"
-                                                        id="csv-upload"
-                                                        onChange={handleFileUpload}
-                                                    />
-                                                    <label
-                                                        htmlFor="csv-upload"
-                                                        className="block text-center cursor-pointer"
-                                                    >
-                                                        {formData.csvFile ? (
-                                                            <p className="text-green-600">✓ {formData.csvFile.name} uploaded</p>
-                                                        ) : (
-                                                            <>
-                                                                <Upload className="h-6 w-6 text-gray-400 mx-auto mb-2" />
-                                                                <p className="text-gray-600">Click to upload CSV file</p>
-                                                            </>
-                                                        )}
-                                                    </label>
-                                                </div>
-                                            </div>
-                                        )}
-                                    </div>
-                                </div>
-                            </div>
->>>>>>> db7fa66f
-                        </div>
-
-                        <div className="flex justify-end mt-8">
-                            <button
-                                type="submit"
-                                className="px-8 py-3 bg-gradient-to-r from-blue-600 to-purple-600 text-white rounded-lg font-medium hover:from-blue-700 hover:to-purple-700 transition-all duration-200"
-                            >
-                                Register Organization
-                            </button>
                         </div>
                     </form>
                 </div>
