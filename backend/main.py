--- conflicted
+++ resolved
@@ -10,9 +10,8 @@
 # Import all models to ensure they are registered
 # This needs to be imported before we call create on Base.metadata
 # because it registers the models with SQLAlchemy
-<<<<<<< HEAD
-from routers import election, organization, voter, voting_process , statistics , prediction
-=======
+
+app = FastAPI()
 from routers import (
     approval,
     auth,
@@ -24,6 +23,8 @@
     organization_admin,
     voter,
     voting_process,
+    statistics , 
+    prediction ,
 )
 
 
@@ -41,7 +42,6 @@
 
 app = FastAPI(lifespan=lifespan)
 
->>>>>>> 1591f826
 
 @app.exception_handler(HTTPException)
 async def custom_http_exception_handler(request: Request, exc: HTTPException):
@@ -56,19 +56,6 @@
 
 api_router = APIRouter(prefix="/api")
 
-<<<<<<< HEAD
-api_router.include_router(organization.router)
-api_router.include_router(election.router)
-api_router.include_router(voter.router)
-api_router.include_router(voting_process.router)
-api_router.include_router(statistics.router)
-api_router.include_router(prediction.router)
-
-
-app.include_router(api_router)
-
-
-=======
 api_router.include_router(organization)
 api_router.include_router(election)
 api_router.include_router(candidate)
@@ -79,5 +66,11 @@
 api_router.include_router(organization_admin)
 api_router.include_router(approval)
 api_router.include_router(home)
->>>>>>> 1591f826
+api_router.include_router(statistics.router)
+api_router.include_router(prediction.router)
 
+
+app.include_router(api_router)
+
+
+
