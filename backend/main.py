# main.py
from fastapi import FastAPI
<<<<<<< HEAD
from routers import organization,election

# This needs to be imported before we call create on Base.metadata
# because it registers the models with SQLAlchemy
=======
from database import engine
>>>>>>> a460e057
import models
from routers import organization, election

app = FastAPI()

@app.on_event("startup")
async def startup():
    async with engine.begin() as conn:
        await conn.run_sync(models.Base.metadata.create_all)

app.include_router(organization.router)
app.include_router(election.router)

<|MERGE_RESOLUTION|>--- conflicted
+++ resolved
@@ -1,13 +1,10 @@
 # main.py
 from fastapi import FastAPI
-<<<<<<< HEAD
 from routers import organization,election
 
 # This needs to be imported before we call create on Base.metadata
 # because it registers the models with SQLAlchemy
-=======
 from database import engine
->>>>>>> a460e057
 import models
 from routers import organization, election
 
