from database import engine
from fastapi import FastAPI
<<<<<<< HEAD
from models import Base
from routers import organization

=======
import models
>>>>>>> 141153f7

# This needs to be imported before we call create on Base.metadata
# because it registers the models with SQLAlchemy
import models

app = FastAPI()

<<<<<<< HEAD
Base.metadata.create_all(bind=engine)
app.include_router(organization.router)
=======
models.Base.metadata.create_all(bind=engine)
>>>>>>> 141153f7
<|MERGE_RESOLUTION|>--- conflicted
+++ resolved
@@ -1,12 +1,6 @@
 from database import engine
 from fastapi import FastAPI
-<<<<<<< HEAD
-from models import Base
 from routers import organization
-
-=======
-import models
->>>>>>> 141153f7
 
 # This needs to be imported before we call create on Base.metadata
 # because it registers the models with SQLAlchemy
@@ -14,9 +8,7 @@
 
 app = FastAPI()
 
-<<<<<<< HEAD
-Base.metadata.create_all(bind=engine)
+models.Base.metadata.create_all(bind=engine)
+
 app.include_router(organization.router)
-=======
-models.Base.metadata.create_all(bind=engine)
->>>>>>> 141153f7
+
