<<<<<<< HEAD

from fastapi import APIRouter, File, HTTPException, UploadFile, Form, Depends, Query
=======
from fastapi import APIRouter, HTTPException, status
>>>>>>> e8a01379
from sqlalchemy.future import select
from sqlalchemy import and_, or_
from datetime import datetime
import pandas as pd
from typing import Optional, List

from core.dependencies import db_dependency, organization_dependency
from core.shared import Country
from models.candidate import Candidate
from models.candidate_participation import CandidateParticipation
from models.election import Election
from models.voter import Voter
from schemas.election import ElectionCreate, ElectionOut, ElectionUpdate, ElectionListResponse, ElectionStatus
from services.csv_handler import CSVHandler
from services.notification import NotificationService
from schemas.notification import ElectionNotificationData
from sqlalchemy import func

router = APIRouter(
    prefix="/election",
    tags=["elections"],
    responses={
        status.HTTP_401_UNAUTHORIZED: {
            "description": "Not authenticated",
            "content": {
                "application/json": {
                    "example": {"detail": "Not authenticated"}
                }
            }
        },
        status.HTTP_403_FORBIDDEN: {
            "description": "Permission denied",
            "content": {
                "application/json": {
                    "example": {"detail": "Permission denied"}
                }
            }
        }
    }
)


<<<<<<< HEAD
async def _get_actual_candidate_count(election_id: int, db) -> int:
    """Get the actual count of candidates for an election from the participation table"""
    result = await db.execute(
        select(func.count(CandidateParticipation.candidate_hashed_national_id))
        .where(CandidateParticipation.election_id == election_id)
    )
    return result.scalar() or 0


async def _sync_election_candidate_count(election: Election, db) -> None:
    """Sync the election's candidate count with the actual count from participations"""
    actual_count = await _get_actual_candidate_count(election.id, db)
    election.number_of_candidates = actual_count


@router.get("/", response_model=list[ElectionOut])
async def get_all_elections(
    db: db_dependency,
    current_user: organization_dependency
):
    # Only return elections from the current user's organization
    result = await db.execute(
        select(Election).where(Election.organization_id == current_user.id)
    )
    elections = result.scalars().all()
    return elections


@router.get("/organization", response_model=List[ElectionListResponse])
async def get_organization_elections(
    db: db_dependency,
    current_user: organization_dependency,
    search: Optional[str] = Query(None, description="Search by election title"),
    status_filter: Optional[ElectionStatus] = Query(None, description="Filter by computed status (upcoming, running, finished)"),
    election_type: Optional[str] = Query(None, description="Filter by election type"),
    limit: int = Query(50, ge=1, le=100),
    offset: int = Query(0, ge=0)
):
    """Get elections for the authenticated organization with search and filtering"""
    
    # Base query for organization's elections
    query = select(Election).where(Election.organization_id == current_user.id)
    
    # Apply search filter if provided
    if search:
        query = query.where(Election.title.ilike(f"%{search}%"))
    
    # Apply election type filter if provided
    if election_type:
        query = query.where(Election.types == election_type)
    
    # Execute query
    result = await db.execute(query.offset(offset).limit(limit).order_by(Election.created_at.desc()))
    elections = result.scalars().all()
    
    # Transform to response format with computed status
    from datetime import timezone
    now = datetime.now(timezone.utc)
    response_elections = []
    
    for election in elections:
        # Compute status based on dates
        if now < election.starts_at:
            computed_status = ElectionStatus.UPCOMING
        elif now >= election.starts_at and now <= election.ends_at:
            computed_status = ElectionStatus.RUNNING
        else:
            computed_status = ElectionStatus.FINISHED
        
        # Apply status filter if provided
        if status_filter and computed_status != status_filter:
            continue
            
        response_elections.append(ElectionListResponse(
            id=election.id,
            title=election.title,
            types=election.types,
            status=election.status,
            computed_status=computed_status,
            starts_at=election.starts_at,
            ends_at=election.ends_at,
            created_at=election.created_at,
            total_vote_count=election.total_vote_count,
            number_of_candidates=election.number_of_candidates,
            potential_number_of_voters=election.potential_number_of_voters,
            num_of_votes_per_voter=election.num_of_votes_per_voter,
            method=election.method
        ))
    
    return response_elections


@router.get("/{election_id}", response_model=ElectionOut)
async def get_specific_election(
    election_id: int, 
    db: db_dependency,
    current_user: organization_dependency
):
    # Only allow access to elections from the current user's organization
    result = await db.execute(
        select(Election)
        .where(Election.id == election_id)
        .where(Election.organization_id == current_user.id)
    )
=======
@router.get("/", 
            response_model=list[ElectionOut],
            summary="Get all elections",
    description="Retrieve a list of all elections in the system",
    responses={
        status.HTTP_200_OK: {
            "description": "Successful response with list of elections",
            "content": {
                "application/json": {
                    "example": [{
                        "id": 1,
                        "title": "Annual Board Election",
                        "status": "pending"
                    }]
                }
            }
        }
    })
async def get_all_elections(db: db_dependency):
    result = await db.execute(select(Election))
    elections = result.scalars().all()
    return elections

@router.get("/{election_id}",
    response_model=ElectionOut,
   summary="Get specific election",
    description="Retrieve details of a specific election by its ID",
    responses={
        status.HTTP_200_OK: {
            "description": "Successful response with election details",
            "content": {
                "application/json": {
                    "example": {
                        "id": 1,
                        "title": "Annual Board Election",
                        "status": "pending"
                    }
                }
            }
        },
        status.HTTP_404_NOT_FOUND: {
            "description": "Election not found",
            "content": {
                "application/json": {
                    "example": {"detail": "Election not found"}
                }
            }
        }
    }
             
             
)
async def get_specific_election(election_id: int, db: db_dependency):
    result = await db.execute(select(Election).where(Election.id == election_id))
>>>>>>> e8a01379
    election = result.scalar_one_or_none()
    if not election:
        raise HTTPException(status_code=404, detail="Election not found")
    return election


<<<<<<< HEAD
async def _create_candidates_from_data(
    candidates_data: list[dict], election_id: int, organization_id: int, db
) -> list[Candidate]:
    """Helper function to create candidates and their participations"""
    created_candidates = []

    for candidate_data in candidates_data:
        # Check if candidate already exists
        result = await db.execute(
            select(Candidate).where(Candidate.hashed_national_id == candidate_data["hashed_national_id"])
        )
        existing_candidate = result.scalar_one_or_none()

        if existing_candidate:
            candidate = existing_candidate
        else:
            # Create new candidate
            candidate = Candidate(
                hashed_national_id=candidate_data["hashed_national_id"],
                name=candidate_data["name"],
                district=candidate_data.get("district"),
                governorate=candidate_data.get("governorate"),
                country=Country(candidate_data["country"]),
                party=candidate_data.get("party"),
                symbol_name=candidate_data.get("symbol_name"),
                symbol_icon_url=candidate_data.get("symbol_icon_url"),
                photo_url=candidate_data.get("photo_url"),
                birth_date=candidate_data["birth_date"],
                description=candidate_data.get("description"),
                organization_id=organization_id,
            )
            db.add(candidate)
            created_candidates.append(candidate)

        # Create candidate participation in election
        participation = CandidateParticipation(
            candidate_hashed_national_id=candidate.hashed_national_id, election_id=election_id
        )
        db.add(participation)

    return created_candidates


async def _create_voters_from_data(voters_data: list[dict], election_id: int, db) -> list[Voter]:
    """Helper function to create voters"""
    created_voters = []

    for voter_data in voters_data:
        voter = Voter(
            voter_hashed_national_id=voter_data["voter_hashed_national_id"],
            phone_number=voter_data["phone_number"],
            governerate=voter_data.get("governorate"),
            election_id=election_id,
        )
        db.add(voter)
        created_voters.append(voter)

    return created_voters


@router.post("/", response_model=ElectionOut, status_code=201)
async def create_election(election_data: ElectionCreate, db: db_dependency, current_user: organization_dependency):
    """Create election with optional candidates and voters"""
=======
@router.post("/",
              response_model=ElectionOut, 
             status_code=status.HTTP_201_CREATED,
    summary="Create new election",
    description="Create a new election with the provided details",
    responses={
        status.HTTP_201_CREATED: {
            "description": "Election created successfully",
            "content": {
                "application/json": {
                    "example": {
                        "id": 1,
                        "title": "New Election",
                        "status": "pending"
                    }
                }
            }
        },
        status.HTTP_400_BAD_REQUEST: {
            "description": "Invalid input data",
            "content": {
                "application/json": {
                    "examples": {
                        "invalid_dates": {
                            "value": {
                                "detail": "End date must be after start date"
                            }
                        },
                        "missing_fields": {
                            "value": {
                                "detail": "Title is required"
                            }
                        }
                    }
                }
            }
        }
    }
)

async def create_election(election_data: ElectionCreate, db: db_dependency):
>>>>>>> e8a01379
    if election_data.ends_at <= election_data.starts_at:
        raise HTTPException(
            status_code=status.HTTP_400_BAD_REQUEST,
            detail="End date must be after start date"
        )

    # Use the organization ID from the authenticated user
    organization_id = current_user.id

    # Create the election
    new_election = Election(
        title=election_data.title,
        types=election_data.types,
        organization_id=organization_id,
        starts_at=election_data.starts_at,
        ends_at=election_data.ends_at,
        num_of_votes_per_voter=election_data.num_of_votes_per_voter,
        potential_number_of_voters=election_data.potential_number_of_voters,
        method=election_data.method.value,
        api_endpoint=election_data.api_endpoint,
        status="upcoming",
    )

    db.add(new_election)
    await db.flush()  # Flush to get the election ID

    # Handle candidates if provided
    candidates_count = 0
    if election_data.candidates:
        candidates_data = [candidate.model_dump() for candidate in election_data.candidates]
        await _create_candidates_from_data(candidates_data, new_election.id, organization_id, db)

    # Handle voters if provided
    voters_count = 0
    if election_data.voters:
        voters_data = [voter.model_dump() for voter in election_data.voters]
        await _create_voters_from_data(voters_data, new_election.id, db)
        voters_count = len(voters_data)

    # Sync election counts with actual data
    await _sync_election_candidate_count(new_election, db)
    if voters_count > 0:
        new_election.potential_number_of_voters = voters_count

    await db.commit()
    await db.refresh(new_election)
    
    # Create notification for election creation
    notification_service = NotificationService(db)
    election_notification_data = ElectionNotificationData(
        election_id=new_election.id,
        election_title=new_election.title,
        start_time=new_election.starts_at,
        end_time=new_election.ends_at
    )
    await notification_service.create_election_created_notification(
        organization_id=organization_id,
        election_data=election_notification_data
    )
    
    return new_election


<<<<<<< HEAD
@router.put("/{election_id}", response_model=ElectionOut)
async def update_election(election_id: int, election_data: ElectionUpdate, db: db_dependency, current_user: organization_dependency):
    result = await db.execute(select(Election).where(Election.id == election_id, Election.organization_id == current_user.id))
    election = result.scalar_one_or_none()
    if not election:
        raise HTTPException(status_code=404, detail="Election not found")

    # Only allow editing upcoming elections
    from datetime import datetime, timezone
    now = datetime.now(timezone.utc)
    if not (now < election.starts_at):
        raise HTTPException(status_code=400, detail="Only upcoming elections can be edited")

=======
@router.put("/{election_id}", 
            response_model=ElectionOut,
            summary="Update election",
    description="Update details of an existing election",
    responses={
        status.HTTP_200_OK: {
            "description": "Election updated successfully",
            "content": {
                "application/json": {
                    "example": {
                        "id": 1,
                        "title": "Updated Election",
                        "status": "active"
                    }
                }
            }
        },
        status.HTTP_400_BAD_REQUEST: {
            "description": "Invalid input data",
            "content": {
                "application/json": {
                    "examples": {
                        "invalid_dates": {
                            "value": {
                                "detail": "End date must be after start date"
                            }
                        },
                        "invalid_status": {
                            "value": {
                                "detail": "Cannot change status from completed to active"
                            }
                        }
                    }
                }
            }
        },
        status.HTTP_404_NOT_FOUND: {
            "description": "Election not found",
            "content": {
                "application/json": {
                    "example": {"detail": "Election not found"}
                }
      
            }
        }
    }
            )
async def update_election(election_id: int, election_data: ElectionUpdate, db: db_dependency):
    result = await db.execute(select(Election).where(Election.id == election_id))
    election = result.scalar_one_or_none()
    if not election:
        raise HTTPException(
            status_code=status.HTTP_404_NOT_FOUND,
            detail="Election not found"
        )
>>>>>>> e8a01379
    if election_data.starts_at and election_data.ends_at:
        if election_data.ends_at <= election_data.starts_at:
             raise HTTPException(
                status_code=status.HTTP_400_BAD_REQUEST,
                detail="End date must be after start date"
            )
    elif (
        election_data.starts_at
        and election.ends_at <= election_data.starts_at
        or election_data.ends_at
        and election_data.ends_at <= election.starts_at
    ):
        raise HTTPException(
            status_code=status.HTTP_400_BAD_REQUEST,
            detail="End date must be after start date"
        )


    # Check if election type is changing and validate CSV compatibility
    if election_data.types and election_data.types != election.types and election.method == "csv":
        await _validate_type_change_compatibility(db, election, election_data.types)

    # Track changes for notification
    update_data = election_data.model_dump(exclude_unset=True)
    changes_made = list(update_data.keys())
    
    for field, value in update_data.items():
        setattr(election, field, value)

    await db.commit()
    await db.refresh(election)
    
    # TODO: Create notification for election update (temporarily disabled due to async issues)
    # if changes_made:
    #     notification_service = NotificationService(db)
    #     election_notification_data = ElectionNotificationData(
    #         election_id=election.id,
    #         election_title=election.title,
    #         start_time=election.starts_at,
    #         end_time=election.ends_at
    #     )
    #     await notification_service.create_election_updated_notification(
    #         organization_id=current_user.id,
    #         election_data=election_notification_data,
    #         changes_made=changes_made
    #     )
    
    return election


<<<<<<< HEAD
@router.delete("/{election_id}", status_code=204)
async def delete_election(election_id: int, db: db_dependency, current_user: organization_dependency):
    """
    Delete an election and all its associated records (candidates, voters, voting processes, notifications).
    Only allows deletion of upcoming elections.
    """
    result = await db.execute(select(Election).where(Election.id == election_id, Election.organization_id == current_user.id))
    election = result.scalar_one_or_none()
    if not election:
        raise HTTPException(status_code=404, detail="Election not found")

    # Only allow deleting upcoming elections
    from datetime import datetime, timezone
    now = datetime.now(timezone.utc)
    if not (now < election.starts_at):
        raise HTTPException(status_code=400, detail="Only upcoming elections can be deleted")

    # Store election info for notification before deletion
    election_title = election.title
    election_id_for_notification = election.id
    
    try:
        # Manually delete all related records to avoid CASCADE issues
        
        # 1. Delete candidate participations
        from models.candidate_participation import CandidateParticipation
        participations_result = await db.execute(
            select(CandidateParticipation).where(CandidateParticipation.election_id == election_id)
        )
        participations = participations_result.scalars().all()
        for participation in participations:
            await db.delete(participation)
        
        # 2. Delete voters
        voters_result = await db.execute(select(Voter).where(Voter.election_id == election_id))
        voters = voters_result.scalars().all()
        for voter in voters:
            await db.delete(voter)
        
        # 3. Delete voting processes
        from models.voting_process import VotingProcess
        voting_processes_result = await db.execute(select(VotingProcess).where(VotingProcess.election_id == election_id))
        voting_processes = voting_processes_result.scalars().all()
        for voting_process in voting_processes:
            await db.delete(voting_process)
        
        # 4. Delete notifications related to this election
        from models.notification import Notification
        notifications_result = await db.execute(select(Notification).where(Notification.election_id == election_id))
        notifications = notifications_result.scalars().all()
        for notification in notifications:
            await db.delete(notification)
        
        # 5. Create notification before deleting the election
        try:
            notification_service = NotificationService(db)
            await notification_service.create_election_deleted_notification(
                organization_id=current_user.id,
                election_title=election_title,
                election_id=None  # Set to None since election will be deleted
            )
        except Exception as notification_error:
            print(f"Warning: Failed to create deletion notification: {notification_error}")
        
        # 6. Finally delete the election itself
        await db.delete(election)
        
        # Commit all deletions and the notification
        await db.commit()
        
    except Exception as e:
        await db.rollback()
        raise HTTPException(status_code=500, detail=f"Failed to delete election: {str(e)}")


@router.put("/{election_id}/replace-csv", response_model=ElectionOut)
async def replace_election_csv_data(
    election_id: int,
    db: db_dependency,
    current_user: organization_dependency,
    title: str = Form(...),
    types: str = Form(...),
    starts_at: str = Form(...),
    ends_at: str = Form(...),
    potential_number_of_voters: int = Form(...),
    candidates_file: UploadFile = File(...),
    voters_file: UploadFile = File(...),
    num_of_votes_per_voter: int = Form(1)
):
    """Replace election's CSV data (candidates and voters) with new files"""
    
    # Get the election
    result = await db.execute(select(Election).where(Election.id == election_id, Election.organization_id == current_user.id))
    election = result.scalar_one_or_none()
    if not election:
        raise HTTPException(status_code=404, detail="Election not found")

    # Only allow editing upcoming elections
    from datetime import datetime, timezone
    now = datetime.now(timezone.utc)
    if not (now < election.starts_at):
        raise HTTPException(status_code=400, detail="Only upcoming elections can be edited")

    # Validate that this is a CSV-based election
    if election.method != "csv":
        raise HTTPException(status_code=400, detail="CSV replacement is only available for CSV-based elections")

    # Parse dates
    try:
        starts_at_dt = datetime.fromisoformat(starts_at.replace('Z', '+00:00'))
        ends_at_dt = datetime.fromisoformat(ends_at.replace('Z', '+00:00'))
    except ValueError:
        raise HTTPException(status_code=400, detail="Invalid date format")
    
    if ends_at_dt <= starts_at_dt:
        raise HTTPException(status_code=400, detail="End date must be after start date")

    # Validate file types
    if not candidates_file.filename.endswith('.csv'):
        raise HTTPException(status_code=400, detail="Candidates file must be a CSV")
    if not voters_file.filename.endswith('.csv'):
        raise HTTPException(status_code=400, detail="Voters file must be a CSV")

    try:
        # Step 1: Delete existing candidates and voters for this election
        # Delete candidate participations
        from models.candidate_participation import CandidateParticipation
        participations_result = await db.execute(
            select(CandidateParticipation).where(CandidateParticipation.election_id == election_id)
        )
        participations = participations_result.scalars().all()
        for participation in participations:
            await db.delete(participation)
        
        # Delete voters
        voters_result = await db.execute(select(Voter).where(Voter.election_id == election_id))
        voters = voters_result.scalars().all()
        for voter in voters:
            await db.delete(voter)
        
        # Delete voting processes
        from models.voting_process import VotingProcess
        voting_processes_result = await db.execute(select(VotingProcess).where(VotingProcess.election_id == election_id))
        voting_processes = voting_processes_result.scalars().all()
        for voting_process in voting_processes:
            await db.delete(voting_process)

        # Step 2: Update election basic info
        election.title = title
        election.types = types
        election.starts_at = starts_at_dt
        election.ends_at = ends_at_dt
        election.num_of_votes_per_voter = num_of_votes_per_voter
        election.potential_number_of_voters = potential_number_of_voters

        # Step 3: Process new CSV files
        import pandas as pd
        import io
        
        # Read candidates CSV
        candidates_content = await candidates_file.read()
        candidates_df = pd.read_csv(io.StringIO(candidates_content.decode('utf-8')))
        
        # Read voters CSV
        voters_content = await voters_file.read()
        voters_df = pd.read_csv(io.StringIO(voters_content.decode('utf-8')))
        
        # Validate required columns based on election type
        await _validate_csv_columns(candidates_df, voters_df, types)
        
        # Create new candidates and voters
        candidates_count = await _create_candidates_from_csv(db, election_id, current_user.id, candidates_df)
        voters_count = await _create_voters_from_csv(db, election_id, voters_df)
        
        # Sync election counts with actual data
        await _sync_election_candidate_count(election, db)
        election.potential_number_of_voters = voters_count
        
        await db.commit()
        await db.refresh(election)
        
        # TODO: Create notification for election update (temporarily disabled due to async issues)
        # try:
        #     notification_service = NotificationService(db)
        #     election_notification_data = ElectionNotificationData(
        #         election_id=election.id,
        #         election_title=election.title,
        #         start_time=election.starts_at,
        #         end_time=election.ends_at
        #     )
        #     await notification_service.create_election_updated_notification(
        #         organization_id=current_user.id,
        #         election_data=election_notification_data,
        #         changes_made=["csv_data_replaced", "candidates", "voters"]
        #     )
        # except Exception as notification_error:
        #     print(f"Warning: Failed to create update notification: {notification_error}")
        
        return election
        
    except Exception as e:
        await db.rollback()
        raise HTTPException(status_code=400, detail=f"Error processing CSV files: {str(e)}")


@router.post("/{election_id}/candidates/csv", status_code=201)
async def upload_candidates_csv(
    election_id: int, db: db_dependency, current_user: organization_dependency, file: UploadFile = File(...)
):
    """Upload candidates for an election via CSV file"""
    # Verify election exists and belongs to organization
    result = await db.execute(select(Election).where(Election.id == election_id))
    election = result.scalar_one_or_none()
    if not election:
        raise HTTPException(status_code=404, detail="Election not found")

    if election.organization_id != current_user.id:
        raise HTTPException(status_code=403, detail="Not authorized to modify this election")

    # Process CSV file
    candidates_data = await CSVHandler.process_candidates_csv(file)

    # Create candidates
    await _create_candidates_from_data(candidates_data, election_id, current_user.id, db)

    # Sync candidate count with actual data
    await _sync_election_candidate_count(election, db)

    await db.commit()
    return {"message": f"Successfully added {len(candidates_data)} candidates"}


@router.post("/{election_id}/voters/csv", status_code=201)
async def upload_voters_csv(
    election_id: int, db: db_dependency, current_user: organization_dependency, file: UploadFile = File(...)
):
    """Upload voters for an election via CSV file"""
    # Verify election exists and belongs to organization
=======
@router.delete("/{election_id}",
    status_code=status.HTTP_204_NO_CONTENT,
    summary="Delete election",
    description="Delete an election by its ID",
    responses={
        status.HTTP_204_NO_CONTENT: {
            "description": "Election deleted successfully"
        },
        status.HTTP_404_NOT_FOUND: {
            "description": "Election not found",
            "content": {
                "application/json": {
                    "example": {"detail": "Election not found"}
                }
            }
        },
        status.HTTP_403_FORBIDDEN: {
            "description": "Cannot delete election in progress",
            "content": {
                "application/json": {
                    "example": {"detail": "Cannot delete election in 'active' status"}
                }
            }
        }
    }

)
async def delete_election(election_id: int, db: db_dependency):
>>>>>>> e8a01379
    result = await db.execute(select(Election).where(Election.id == election_id))
    election = result.scalar_one_or_none()
    if not election:
         raise HTTPException(
            status_code=status.HTTP_404_NOT_FOUND,
            detail="Election not found"
        )
    await db.delete(election)
    await db.commit()
    

    # Add business logic to prevent deletion of active elections
    if election.status == 'active':
        raise HTTPException(
            status_code=status.HTTP_403_FORBIDDEN,
            detail="Cannot delete election in 'active' status"
        )

<<<<<<< HEAD
    if election.organization_id != current_user.id:
        raise HTTPException(status_code=403, detail="Not authorized to modify this election")

    # Process CSV file
    voters_data = await CSVHandler.process_voters_csv(file)

    # Create voters
    await _create_voters_from_data(voters_data, election_id, db)

    # Update voter count
    election.potential_number_of_voters += len(voters_data)

    await db.commit()
    return {"message": f"Successfully added {len(voters_data)} voters"}


@router.get("/templates/candidates-csv")
async def get_candidates_csv_template():
    """Get CSV template for candidates upload"""
    return {"template": CSVHandler.get_candidates_csv_template()}


@router.get("/templates/voters-csv")
async def get_voters_csv_template():
    """Get CSV template for voters upload"""
    return {"template": CSVHandler.get_voters_csv_template()}


@router.post("/create-with-csv", response_model=ElectionOut, status_code=201)
async def create_election_with_csv(
    db: db_dependency,
    current_user: organization_dependency,
    title: str = Form(...),
    types: str = Form(...),
    starts_at: str = Form(...),
    ends_at: str = Form(...),
    potential_number_of_voters: int = Form(...),
    candidates_file: UploadFile = File(...),
    voters_file: UploadFile = File(...),
    num_of_votes_per_voter: int = Form(1)
):
    """Create election with CSV files for candidates and voters"""
    from datetime import datetime
    import pandas as pd
    import io
    
    # Parse dates
    try:
        starts_at_dt = datetime.fromisoformat(starts_at.replace('Z', '+00:00'))
        ends_at_dt = datetime.fromisoformat(ends_at.replace('Z', '+00:00'))
    except ValueError:
        raise HTTPException(status_code=400, detail="Invalid date format")
    
    if ends_at_dt <= starts_at_dt:
        raise HTTPException(status_code=400, detail="End date must be after start date")

    # Validate file types
    if not candidates_file.filename.endswith('.csv'):
        raise HTTPException(status_code=400, detail="Candidates file must be a CSV")
    if not voters_file.filename.endswith('.csv'):
        raise HTTPException(status_code=400, detail="Voters file must be a CSV")

    organization_id = current_user.id

    # Create the election
    new_election = Election(
        title=title,
        types=types,
        organization_id=organization_id,
        starts_at=starts_at_dt,
        ends_at=ends_at_dt,
        num_of_votes_per_voter=num_of_votes_per_voter,
        potential_number_of_voters=potential_number_of_voters,
        method="csv",
        api_endpoint=None,
        status="upcoming",  # Always start as upcoming, computed status will override this
    )

    db.add(new_election)
    await db.flush()

    # Process CSV files
    try:
        # Read candidates CSV
        candidates_content = await candidates_file.read()
        candidates_df = pd.read_csv(io.StringIO(candidates_content.decode('utf-8')))
        
        # Read voters CSV
        voters_content = await voters_file.read()
        voters_df = pd.read_csv(io.StringIO(voters_content.decode('utf-8')))
        
        # Validate required columns based on election type
        await _validate_csv_columns(candidates_df, voters_df, types)
        
        # Create candidates and voters
        candidates_count = await _create_candidates_from_csv(db, new_election.id, organization_id, candidates_df)
        voters_count = await _create_voters_from_csv(db, new_election.id, voters_df)
        
        # Update election with actual counts
        new_election.number_of_candidates = candidates_count
        new_election.potential_number_of_voters = voters_count
        
        await db.commit()
        await db.refresh(new_election)
        
        # Create notification for election creation
        notification_service = NotificationService(db)
        election_notification_data = ElectionNotificationData(
            election_id=new_election.id,
            election_title=new_election.title,
            start_time=new_election.starts_at,
            end_time=new_election.ends_at
        )
        await notification_service.create_election_created_notification(
            organization_id=organization_id,
            election_data=election_notification_data
        )
        
        return new_election
        
    except Exception as e:
        await db.rollback()
        raise HTTPException(status_code=400, detail=f"Error processing CSV files: {str(e)}")


async def _validate_csv_columns(candidates_df, voters_df, election_type):
    """Validate that CSV files have required columns based on election type"""
    
    # Required columns for candidates
    required_candidate_cols = ['hashed_national_id', 'name', 'country', 'birth_date']
    if election_type == 'district_based':
        required_candidate_cols.append('district')
    elif election_type == 'governorate_based':
        required_candidate_cols.append('governorate')
    
    # Required columns for voters
    required_voter_cols = ['voter_hashed_national_id', 'phone_number']
    if election_type == 'district_based':
        required_voter_cols.append('district')
    elif election_type == 'governorate_based':
        required_voter_cols.append('governorate')
    
    # Check candidates columns
    missing_candidate_cols = [col for col in required_candidate_cols if col not in candidates_df.columns]
    if missing_candidate_cols:
        raise ValueError(f"Missing required columns in candidates CSV: {missing_candidate_cols}")
    
    # Check voters columns
    missing_voter_cols = [col for col in required_voter_cols if col not in voters_df.columns]
    if missing_voter_cols:
        raise ValueError(f"Missing required columns in voters CSV: {missing_voter_cols}")


async def _validate_type_change_compatibility(db, election, new_election_type):
    """
    Validate that changing election type is compatible with existing CSV data.
    Raises HTTPException if CSV files need to be replaced.
    """
    # Get current type requirements
    current_type = election.types
    
    # Determine what additional columns are needed for the new type
    def get_required_additional_columns(election_type):
        if election_type == 'district_based':
            return {'candidates': ['district'], 'voters': ['district']}
        elif election_type == 'governorate_based':
            return {'candidates': ['governorate'], 'voters': ['governorate']}
        else:  # simple or api_managed
            return {'candidates': [], 'voters': []}
    
    current_requirements = get_required_additional_columns(current_type)
    new_requirements = get_required_additional_columns(new_election_type)
    
    # Check if new type requires additional columns that current type doesn't have
    additional_candidate_cols = set(new_requirements['candidates']) - set(current_requirements['candidates'])
    additional_voter_cols = set(new_requirements['voters']) - set(current_requirements['voters'])
    
    if additional_candidate_cols or additional_voter_cols:
        # Check if we have any candidates or voters in the election
        from models.candidate_participation import CandidateParticipation
        candidates_result = await db.execute(
            select(CandidateParticipation).where(CandidateParticipation.election_id == election.id)
        )
        has_candidates = len(candidates_result.scalars().all()) > 0
        
        voters_result = await db.execute(select(Voter).where(Voter.election_id == election.id))
        has_voters = len(voters_result.scalars().all()) > 0
        
        if has_candidates or has_voters:
            # Build error message
            error_parts = []
            if additional_candidate_cols:
                error_parts.append(f"candidates CSV must include columns: {', '.join(additional_candidate_cols)}")
            if additional_voter_cols:
                error_parts.append(f"voters CSV must include columns: {', '.join(additional_voter_cols)}")
            
            error_message = f"Cannot change election type from '{current_type}' to '{new_election_type}' because existing CSV data is incompatible. " + \
                          f"To change to '{new_election_type}' type, the {' and '.join(error_parts)}. " + \
                          "Please upload new CSV files that include the required columns."
            
            raise HTTPException(
                status_code=400, 
                detail={
                    "error": "csv_compatibility_error",
                    "message": error_message,
                    "current_type": current_type,
                    "new_type": new_election_type,
                    "required_csv_replacement": True,
                    "missing_candidate_columns": list(additional_candidate_cols),
                    "missing_voter_columns": list(additional_voter_cols)
                }
            )


async def _create_candidates_from_csv(db, election_id, organization_id, candidates_df):
    """Create candidates from CSV data and link them to the election via participations.

    Returns the number of participations created for this election (used as election.number_of_candidates).
    """
    from datetime import datetime
    from models.candidate_participation import CandidateParticipation

    participations_created = 0

    for idx, row in candidates_df.iterrows():
        try:
            # Parse birth_date
            birth_date = datetime.fromisoformat(str(row['birth_date']).replace('Z', '+00:00'))

            hashed_id = str(row['hashed_national_id'])

            # Check if candidate exists
            existing = await db.execute(select(Candidate).where(Candidate.hashed_national_id == hashed_id))
            candidate = existing.scalar_one_or_none()

            if not candidate:
                candidate = Candidate(
                    hashed_national_id=hashed_id,
                    name=str(row['name']),
                    district=str(row.get('district', '')) if pd.notna(row.get('district')) else None,
                    governorate=str(row.get('governorate', '')) if pd.notna(row.get('governorate')) else None,
                    country=str(row['country']),
                    party=str(row.get('party', '')) if pd.notna(row.get('party')) else None,
                    symbol_name=str(row.get('symbol_name', '')) if pd.notna(row.get('symbol_name')) else None,
                    birth_date=birth_date,
                    description=str(row.get('description', '')) if pd.notna(row.get('description')) else None,
                    organization_id=organization_id,
                )
                db.add(candidate)

            # Create participation if not exists
            existing_p = await db.execute(
                select(CandidateParticipation).where(
                    CandidateParticipation.candidate_hashed_national_id == candidate.hashed_national_id,
                    CandidateParticipation.election_id == election_id,
                )
            )
            if existing_p.scalar_one_or_none() is None:
                db.add(
                    CandidateParticipation(
                        candidate_hashed_national_id=candidate.hashed_national_id,
                        election_id=election_id,
                    )
                )
                participations_created += 1

        except Exception as e:
            raise ValueError(f"Error processing candidate row {idx + 1}: {str(e)}")

    return participations_created


async def _create_voters_from_csv(db, election_id, voters_df):
    """Create voters from CSV data"""
    
    voters_count = 0
    for _, row in voters_df.iterrows():
        try:
            # Handle both 'district' and 'governorate' columns - store in governerate field
            location_value = None
            if 'district' in voters_df.columns and pd.notna(row.get('district')):
                location_value = str(row['district'])
            elif 'governorate' in voters_df.columns and pd.notna(row.get('governorate')):
                location_value = str(row['governorate'])
            
            voter = Voter(
                voter_hashed_national_id=str(row['voter_hashed_national_id']),
                phone_number=str(row['phone_number']),
                governerate=location_value,
                election_id=election_id
            )
            db.add(voter)
            voters_count += 1
            
        except Exception as e:
            raise ValueError(f"Error processing voter row {voters_count + 1}: {str(e)}")
    
    return voters_count
=======
    await db.delete(election)
    await db.commit()
    return {"detail": "Election deleted successfully"}
>>>>>>> e8a01379
<|MERGE_RESOLUTION|>--- conflicted
+++ resolved
@@ -1,9 +1,5 @@
-<<<<<<< HEAD
 
 from fastapi import APIRouter, File, HTTPException, UploadFile, Form, Depends, Query
-=======
-from fastapi import APIRouter, HTTPException, status
->>>>>>> e8a01379
 from sqlalchemy.future import select
 from sqlalchemy import and_, or_
 from datetime import datetime
@@ -22,31 +18,9 @@
 from schemas.notification import ElectionNotificationData
 from sqlalchemy import func
 
-router = APIRouter(
-    prefix="/election",
-    tags=["elections"],
-    responses={
-        status.HTTP_401_UNAUTHORIZED: {
-            "description": "Not authenticated",
-            "content": {
-                "application/json": {
-                    "example": {"detail": "Not authenticated"}
-                }
-            }
-        },
-        status.HTTP_403_FORBIDDEN: {
-            "description": "Permission denied",
-            "content": {
-                "application/json": {
-                    "example": {"detail": "Permission denied"}
-                }
-            }
-        }
-    }
-)
-
-
-<<<<<<< HEAD
+router = APIRouter(prefix="/election", tags=["elections"])
+
+
 async def _get_actual_candidate_count(election_id: int, db) -> int:
     """Get the actual count of candidates for an election from the participation table"""
     result = await db.execute(
@@ -151,69 +125,12 @@
         .where(Election.id == election_id)
         .where(Election.organization_id == current_user.id)
     )
-=======
-@router.get("/", 
-            response_model=list[ElectionOut],
-            summary="Get all elections",
-    description="Retrieve a list of all elections in the system",
-    responses={
-        status.HTTP_200_OK: {
-            "description": "Successful response with list of elections",
-            "content": {
-                "application/json": {
-                    "example": [{
-                        "id": 1,
-                        "title": "Annual Board Election",
-                        "status": "pending"
-                    }]
-                }
-            }
-        }
-    })
-async def get_all_elections(db: db_dependency):
-    result = await db.execute(select(Election))
-    elections = result.scalars().all()
-    return elections
-
-@router.get("/{election_id}",
-    response_model=ElectionOut,
-   summary="Get specific election",
-    description="Retrieve details of a specific election by its ID",
-    responses={
-        status.HTTP_200_OK: {
-            "description": "Successful response with election details",
-            "content": {
-                "application/json": {
-                    "example": {
-                        "id": 1,
-                        "title": "Annual Board Election",
-                        "status": "pending"
-                    }
-                }
-            }
-        },
-        status.HTTP_404_NOT_FOUND: {
-            "description": "Election not found",
-            "content": {
-                "application/json": {
-                    "example": {"detail": "Election not found"}
-                }
-            }
-        }
-    }
-             
-             
-)
-async def get_specific_election(election_id: int, db: db_dependency):
-    result = await db.execute(select(Election).where(Election.id == election_id))
->>>>>>> e8a01379
     election = result.scalar_one_or_none()
     if not election:
         raise HTTPException(status_code=404, detail="Election not found")
     return election
 
 
-<<<<<<< HEAD
 async def _create_candidates_from_data(
     candidates_data: list[dict], election_id: int, organization_id: int, db
 ) -> list[Candidate]:
@@ -277,49 +194,6 @@
 @router.post("/", response_model=ElectionOut, status_code=201)
 async def create_election(election_data: ElectionCreate, db: db_dependency, current_user: organization_dependency):
     """Create election with optional candidates and voters"""
-=======
-@router.post("/",
-              response_model=ElectionOut, 
-             status_code=status.HTTP_201_CREATED,
-    summary="Create new election",
-    description="Create a new election with the provided details",
-    responses={
-        status.HTTP_201_CREATED: {
-            "description": "Election created successfully",
-            "content": {
-                "application/json": {
-                    "example": {
-                        "id": 1,
-                        "title": "New Election",
-                        "status": "pending"
-                    }
-                }
-            }
-        },
-        status.HTTP_400_BAD_REQUEST: {
-            "description": "Invalid input data",
-            "content": {
-                "application/json": {
-                    "examples": {
-                        "invalid_dates": {
-                            "value": {
-                                "detail": "End date must be after start date"
-                            }
-                        },
-                        "missing_fields": {
-                            "value": {
-                                "detail": "Title is required"
-                            }
-                        }
-                    }
-                }
-            }
-        }
-    }
-)
-
-async def create_election(election_data: ElectionCreate, db: db_dependency):
->>>>>>> e8a01379
     if election_data.ends_at <= election_data.starts_at:
         raise HTTPException(
             status_code=status.HTTP_400_BAD_REQUEST,
@@ -383,7 +257,6 @@
     return new_election
 
 
-<<<<<<< HEAD
 @router.put("/{election_id}", response_model=ElectionOut)
 async def update_election(election_id: int, election_data: ElectionUpdate, db: db_dependency, current_user: organization_dependency):
     result = await db.execute(select(Election).where(Election.id == election_id, Election.organization_id == current_user.id))
@@ -397,63 +270,6 @@
     if not (now < election.starts_at):
         raise HTTPException(status_code=400, detail="Only upcoming elections can be edited")
 
-=======
-@router.put("/{election_id}", 
-            response_model=ElectionOut,
-            summary="Update election",
-    description="Update details of an existing election",
-    responses={
-        status.HTTP_200_OK: {
-            "description": "Election updated successfully",
-            "content": {
-                "application/json": {
-                    "example": {
-                        "id": 1,
-                        "title": "Updated Election",
-                        "status": "active"
-                    }
-                }
-            }
-        },
-        status.HTTP_400_BAD_REQUEST: {
-            "description": "Invalid input data",
-            "content": {
-                "application/json": {
-                    "examples": {
-                        "invalid_dates": {
-                            "value": {
-                                "detail": "End date must be after start date"
-                            }
-                        },
-                        "invalid_status": {
-                            "value": {
-                                "detail": "Cannot change status from completed to active"
-                            }
-                        }
-                    }
-                }
-            }
-        },
-        status.HTTP_404_NOT_FOUND: {
-            "description": "Election not found",
-            "content": {
-                "application/json": {
-                    "example": {"detail": "Election not found"}
-                }
-      
-            }
-        }
-    }
-            )
-async def update_election(election_id: int, election_data: ElectionUpdate, db: db_dependency):
-    result = await db.execute(select(Election).where(Election.id == election_id))
-    election = result.scalar_one_or_none()
-    if not election:
-        raise HTTPException(
-            status_code=status.HTTP_404_NOT_FOUND,
-            detail="Election not found"
-        )
->>>>>>> e8a01379
     if election_data.starts_at and election_data.ends_at:
         if election_data.ends_at <= election_data.starts_at:
              raise HTTPException(
@@ -466,11 +282,7 @@
         or election_data.ends_at
         and election_data.ends_at <= election.starts_at
     ):
-        raise HTTPException(
-            status_code=status.HTTP_400_BAD_REQUEST,
-            detail="End date must be after start date"
-        )
-
+        raise HTTPException(status_code=400, detail="End date must be after start date")
 
     # Check if election type is changing and validate CSV compatibility
     if election_data.types and election_data.types != election.types and election.method == "csv":
@@ -504,7 +316,6 @@
     return election
 
 
-<<<<<<< HEAD
 @router.delete("/{election_id}", status_code=204)
 async def delete_election(election_id: int, db: db_dependency, current_user: organization_dependency):
     """
@@ -743,55 +554,11 @@
 ):
     """Upload voters for an election via CSV file"""
     # Verify election exists and belongs to organization
-=======
-@router.delete("/{election_id}",
-    status_code=status.HTTP_204_NO_CONTENT,
-    summary="Delete election",
-    description="Delete an election by its ID",
-    responses={
-        status.HTTP_204_NO_CONTENT: {
-            "description": "Election deleted successfully"
-        },
-        status.HTTP_404_NOT_FOUND: {
-            "description": "Election not found",
-            "content": {
-                "application/json": {
-                    "example": {"detail": "Election not found"}
-                }
-            }
-        },
-        status.HTTP_403_FORBIDDEN: {
-            "description": "Cannot delete election in progress",
-            "content": {
-                "application/json": {
-                    "example": {"detail": "Cannot delete election in 'active' status"}
-                }
-            }
-        }
-    }
-
-)
-async def delete_election(election_id: int, db: db_dependency):
->>>>>>> e8a01379
     result = await db.execute(select(Election).where(Election.id == election_id))
     election = result.scalar_one_or_none()
     if not election:
-         raise HTTPException(
-            status_code=status.HTTP_404_NOT_FOUND,
-            detail="Election not found"
-        )
-    await db.delete(election)
-    await db.commit()
-    
-
-    # Add business logic to prevent deletion of active elections
-    if election.status == 'active':
-        raise HTTPException(
-            status_code=status.HTTP_403_FORBIDDEN,
-            detail="Cannot delete election in 'active' status"
-        )
-
-<<<<<<< HEAD
+        raise HTTPException(status_code=404, detail="Election not found")
+
     if election.organization_id != current_user.id:
         raise HTTPException(status_code=403, detail="Not authorized to modify this election")
 
@@ -1089,9 +856,4 @@
         except Exception as e:
             raise ValueError(f"Error processing voter row {voters_count + 1}: {str(e)}")
     
-    return voters_count
-=======
-    await db.delete(election)
-    await db.commit()
-    return {"detail": "Election deleted successfully"}
->>>>>>> e8a01379
+    return voters_count