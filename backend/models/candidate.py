from datetime import datetime
from typing import TYPE_CHECKING , List

from sqlalchemy import DateTime, Enum, ForeignKey, Integer, String, func
from sqlalchemy.orm import Mapped, mapped_column, relationship

<<<<<<< HEAD
from .candidate_voter_mapping import CandidateVoterMapping
from core.shared import Country, Status

from . import Base
=======
from core.base import Base
from core.shared import Country
>>>>>>> 1591f826

if TYPE_CHECKING:
    from .candidate_participation import CandidateParticipation
    from .organization import Organization


class Candidate(Base):
    __tablename__ = "candidates"

    hashed_national_id: Mapped[str] = mapped_column(String(200), primary_key=True)
    name: Mapped[str] = mapped_column(String(200), nullable=False)
    district: Mapped[str] = mapped_column(String(100), nullable=True)
    governorate: Mapped[str] = mapped_column(String(100), nullable=True)
    country: Mapped[Country] = mapped_column(Enum(Country), nullable=False)
    party: Mapped[str] = mapped_column(String(100), nullable=True)
    symbol_icon_url: Mapped[str] = mapped_column(String(500), nullable=True)
    symbol_name: Mapped[str] = mapped_column(String(100), nullable=True)
    photo_url: Mapped[str] = mapped_column(String(500), nullable=True)
    birth_date: Mapped[datetime] = mapped_column(DateTime(timezone=True), nullable=False)
    description: Mapped[str] = mapped_column(String(200), nullable=True)
    created_at: Mapped[datetime] = mapped_column(DateTime(timezone=True), nullable=False, server_default=func.now())

    # Foereign Keys
    organization_id: Mapped[int] = mapped_column(
        Integer,
        ForeignKey("organizations.user_id", ondelete="CASCADE"),
        nullable=False,
    )

    # Relationships
    organization: Mapped["Organization"] = relationship("Organization", back_populates="candidates")

<<<<<<< HEAD
    organization_admin: Mapped["OrganizationAdmin"] = relationship("OrganizationAdmin", back_populates="candidates")

    participations: Mapped["CandidateParticipation"] = relationship(
        "CandidateParticipation", back_populates="candidate"
    )

    voter_mappings: Mapped[List["CandidateVoterMapping"]] = relationship(
        "CandidateVoterMapping", back_populates="candidate", cascade="all, delete-orphan"
=======
    participations: Mapped[list["CandidateParticipation"]] = relationship(
        "CandidateParticipation",
        back_populates="candidate",
        cascade="all, delete-orphan",
>>>>>>> 1591f826
    )<|MERGE_RESOLUTION|>--- conflicted
+++ resolved
@@ -4,15 +4,10 @@
 from sqlalchemy import DateTime, Enum, ForeignKey, Integer, String, func
 from sqlalchemy.orm import Mapped, mapped_column, relationship
 
-<<<<<<< HEAD
 from .candidate_voter_mapping import CandidateVoterMapping
 from core.shared import Country, Status
 
-from . import Base
-=======
 from core.base import Base
-from core.shared import Country
->>>>>>> 1591f826
 
 if TYPE_CHECKING:
     from .candidate_participation import CandidateParticipation
@@ -45,19 +40,12 @@
     # Relationships
     organization: Mapped["Organization"] = relationship("Organization", back_populates="candidates")
 
-<<<<<<< HEAD
-    organization_admin: Mapped["OrganizationAdmin"] = relationship("OrganizationAdmin", back_populates="candidates")
-
-    participations: Mapped["CandidateParticipation"] = relationship(
-        "CandidateParticipation", back_populates="candidate"
+    participations: Mapped[list["CandidateParticipation"]] = relationship(
+        "CandidateParticipation",
+        back_populates="candidate",
+        cascade="all, delete-orphan",
     )
 
     voter_mappings: Mapped[List["CandidateVoterMapping"]] = relationship(
         "CandidateVoterMapping", back_populates="candidate", cascade="all, delete-orphan"
-=======
-    participations: Mapped[list["CandidateParticipation"]] = relationship(
-        "CandidateParticipation",
-        back_populates="candidate",
-        cascade="all, delete-orphan",
->>>>>>> 1591f826
     )