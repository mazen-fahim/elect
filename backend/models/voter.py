--- conflicted
+++ resolved
@@ -4,15 +4,11 @@
 from sqlalchemy.orm import Mapped, mapped_column, relationship
 from datetime import datetime
 
-<<<<<<< HEAD
 from .candidate_voter_mapping import CandidateVoterMapping
 from core.shared import Country, Status
 
 
-from . import Base
-=======
 from core.base import Base
->>>>>>> 1591f826
 
 if TYPE_CHECKING:
     from .election import Election
